--- conflicted
+++ resolved
@@ -177,12 +177,12 @@
     ax.yaxis.set_major_locator(loc)
     plt.plot(points)
 
-def create_models(config, in_words, out_words):
+def create_models(config, in_words, out_words, batch_size):
     logging.info('Creating models...')
-    encoder = EncoderRNN(in_words, int(config['hidden_size']), 
+    encoder = EncoderRNN(in_words, int(config['hidden_size']), batch_size=batch_size,
                         num_layers=int(config['num_layers'])).cuda()
                 
-    decoder = AttnDecoderRNN(int(config['hidden_size']), out_words,
+    decoder = AttnDecoderRNN(int(config['hidden_size']), out_words, batch_size=batch_size,
                             num_layers=int(config['num_layers']), 
                             dropout_p=float(config['dropout_p'])).cuda()
     return encoder, decoder
@@ -204,13 +204,12 @@
     if not os.path.isdir('models/{}'.format(args.model_name)):
         os.mkdir('models/{}'.format(args.model_name))
 
-<<<<<<< HEAD
         input_lang, output_lang, train_pairs, test_pairs = \
             prepare_data('eng', 'deu', True)
         print(random.choice(train_pairs))
         
         encoder, decoder = create_models(config['rnn'], input_lang.n_words, 
-                                        output_lang.n_words)
+                                        output_lang.n_words, args.batch_size)
 
         logging.info('Saving model configuration for evaluation...')
         with open('models/{}/{}.cfg'.format(args.model_name, args.model_name), 'w') as config_file:
@@ -219,17 +218,6 @@
         logging.info('Saving data...')
         save_pickle((input_lang, output_lang, train_pairs, test_pairs), 
             'models/{}/{}.data'.format(args.model_name, args.model_name))
-=======
-        logging.info('Creating models...')
-        encoder1 = EncoderRNN(input_lang.n_words, args.hidden_size, 
-                    batch_size=args.batch_size, bidirectional=args.bidirectional, 
-                    layer_type=args.rnn_type, num_layers=args.num_layers).cuda()
-                
-        attn_decoder1 = AttnDecoderRNN(args.hidden_size, output_lang.n_words, 
-                        batch_size=args.batch_size, bidirectional=args.bidirectional, 
-                        layer_type=args.rnn_type, num_layers=args.num_layers, 
-                        dropout_p=args.dropout_p).cuda()
->>>>>>> e689ebc6
     else:
         try:
             files = os.listdir('models/{}'.format(args.model_name))
@@ -254,7 +242,7 @@
                 list(fileter(lambda x: x.startswith(max_iter) and '.decoder' in x, files))[0])
 
             encoder, decoder = create_models(config['rnn'], input_lang.n_words, 
-                                            output_lang.n_words)
+                                            output_lang.n_words, args.batch_size)
             encoder.load_state_dict(torch.load(encoder_path))
             decoder.load_state_dict(torch.load(decoder_path))
 
